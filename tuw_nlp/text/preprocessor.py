import argparse
import sys

from tuw_nlp.text.preprocess.germeval import preprocess_germeval
from tuw_nlp.text.preprocess.hatexplain import preprocess_hatexplain


<<<<<<< HEAD
PREPROCESSOR_FUNCTIONS = {
    "germeval": preprocess_germeval,
    "hatexplain": preprocess_hatexplain
}
=======
PREPROCESSOR_FUNCTIONS = {"germeval": preprocess_germeval}
>>>>>>> 12296f0c


class Preprocessor:
    def __init__(self, what):
        if what is None:
            self.fnc = lambda x: x
        else:
            self.fnc = PREPROCESSOR_FUNCTIONS[what]

    def __call__(self, input_text):
        return self.fnc(input_text)


def get_args():
    parser = argparse.ArgumentParser(description="")
    parser.add_argument("-p", "--preprocessor", default=None, type=str)
    return parser.parse_args()


def main():
    args = get_args()
    preproc = Preprocessor(args.preprocessor)
    for line in sys.stdin:
        print(preproc(line.strip()))


if __name__ == "__main__":
    main()<|MERGE_RESOLUTION|>--- conflicted
+++ resolved
@@ -2,17 +2,9 @@
 import sys
 
 from tuw_nlp.text.preprocess.germeval import preprocess_germeval
-from tuw_nlp.text.preprocess.hatexplain import preprocess_hatexplain
 
 
-<<<<<<< HEAD
-PREPROCESSOR_FUNCTIONS = {
-    "germeval": preprocess_germeval,
-    "hatexplain": preprocess_hatexplain
-}
-=======
 PREPROCESSOR_FUNCTIONS = {"germeval": preprocess_germeval}
->>>>>>> 12296f0c
 
 
 class Preprocessor:
