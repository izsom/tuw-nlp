--- conflicted
+++ resolved
@@ -22,16 +22,6 @@
 ):
     table = []
     cat_stats = count_p_r_f(cat_stats)
-<<<<<<< HEAD
-    cats_sorted = sorted(
-        cat_stats.keys(), key=lambda k: (-cat_stats[k]["gold"], str(k))
-    )
-
-    for cat in cats_sorted:
-        s = cat_stats[cat]
-        table.append([cat, s["gold"], s["pred"], s["P"], s["R"], s["F"]])
-=======
->>>>>>> 0a58dd04
 
     if print_avgs:
         cat_stats["macro_avg"] = {
