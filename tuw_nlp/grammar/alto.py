--- conflicted
+++ resolved
@@ -5,16 +5,10 @@
 ALTO_JAR = os.getenv('ALTO_JAR')
 if ALTO_JAR == None:
     if os.path.isfile(os.path.expanduser("~/tuw_nlp_resources/alto-2.3.6-SNAPSHOT-all.jar")):
-<<<<<<< HEAD
-        ALTO_JAR = os.path.expanduser("~/tuw_nlp_resources/alto-2.3.6-SNAPSHOT-all.jar")
-
-assert ALTO_JAR, 'ALTO_JAR environment variable not set'
-=======
         ALTO_JAR = os.path.expanduser(
             "~/tuw_nlp_resources/alto-2.3.6-SNAPSHOT-all.jar")
 
 assert ALTO_JAR, 'ALTO is not downloaded, for setup please use tuw_nlp.download_alto(), or download ALTO manually and set the ALTO_JAR enviroment variable to the correct path'
->>>>>>> af9bf5d2
 
 
 def get_alto_command(
