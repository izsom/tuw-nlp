import argparse
import logging
import sys
import traceback

import stanza
from tqdm import tqdm

from tuw_nlp.grammar.ud_fl import UD_FL
from tuw_nlp.graph.fourlang import FourLang
from tuw_nlp.graph.lexical import LexGraphs
from tuw_nlp.graph.utils import graph_to_pn, pn_to_graph
from tuw_nlp.text.dictionary import Dictionary
from tuw_nlp.text.pipeline import CachedStanzaPipeline, CustomStanzaPipeline
from tuw_nlp.text.preprocessor import Preprocessor


class TextTo4lang():
    def __init__(self, lang, nlp_cache, cache_dir=None):
        if lang == 'de':
            nlp = CustomStanzaPipeline(
                processors='tokenize,mwt,pos,lemma,depparse')
        elif lang == 'en':
            nlp = stanza.Pipeline(
                'en', processors='tokenize,mwt,pos,lemma,depparse')
        assert lang, "TextTo4lang does not have lang set"
        
        self.lang = lang

        self.nlp = CachedStanzaPipeline(nlp, nlp_cache)

        self.ud_fl = UD_FL(cache_dir=cache_dir, lang=lang)

        self.lexicon = Dictionary(lang)

        self.graph_lexical = LexGraphs()

    def add_definition(self, graph, node, definition, substitute, strategy):
        sen = self.nlp(definition).sentences[0]
        def_graph, root = self.parse(sen)
        fourlang_graph = FourLang(def_graph, root, self.graph_lexical)
        if len(def_graph.nodes()) > 0:
            if strategy == "None":
                graph.merge_definition_graph(
                    fourlang_graph, node, substitute)
            elif strategy == "whitelisting":
                fourlang_graph.whitelisting()
                graph.merge_definition_graph(
                    fourlang_graph, node, substitute)
<<<<<<< HEAD

        return [node[1]["name"] for node in fourlang_graph.G.nodes(data=True)]

=======

        return [node[1]["name"] for node in fourlang_graph.G.nodes(data=True)]

>>>>>>> af9bf5d2
    def expand(self, graph, depth=1, substitute=False, expand_set=set(), strategy="None"):
        if depth == 0:
            return

        if not expand_set:
            nodes = [node for node in graph.G.nodes(data=True)]
        else:
            nodes = [node for node in graph.G.nodes(
                data=True) if node[1]["name"] in expand_set]
        for d_node, node_data in nodes:
            if all(
                    elem not in node_data
                    for elem in ["expanded", "substituted"]):
                node = graph.d_clean(node_data["name"]).split('_')[0]
                if(node not in self.lexicon.stopwords or d_node == graph.root):
                    definition = self.lexicon.get_definition(node)
                    if definition:
                        definition_nodes = self.add_definition(
                            graph, d_node, definition, substitute, strategy)
                        if expand_set:
                            expand_set |= set(definition_nodes)

        self.expand(graph, depth-1, substitute=substitute,
                    expand_set=expand_set, strategy=strategy)

    def parse(self, sen):
        fl = self.ud_fl.parse(sen, 'ud', "fl", 'amr-sgraph-src')

        graph, root = pn_to_graph(fl)

        relabeled_graph = self.graph_lexical.from_plain(graph)

        return relabeled_graph, self.graph_lexical.vocab.get_id(
            graph.nodes[root]["name"])

    def __call__(self, text, depth=0, substitute=False, expand_set=set(), strategy="None"):
        for sen in self.nlp(text).sentences:
            graph, root = self.parse(sen)

            fourlang = FourLang(graph, root, self.graph_lexical)

            self.expand(fourlang, depth=depth, substitute=substitute, expand_set=expand_set, strategy=strategy)
            yield fourlang.G

    def __enter__(self):
        self.nlp.__enter__()
        return self

    def __exit__(self, exc_type, exc_value, exc_traceback):
        self.nlp.__exit__(exc_type, exc_value, exc_traceback)


def get_args():
    parser = argparse.ArgumentParser(description="")
    parser.add_argument("-cd", "--cache-dir", default=None, type=str)
    parser.add_argument("-cn", "--nlp-cache", default=None, type=str)
    parser.add_argument("-l", "--lang", default=None, type=str)
    parser.add_argument("-d", "--depth", default=0, type=int)
    parser.add_argument("-s", "--substitute", default=False, type=bool)
    parser.add_argument("-p", "--preprocessor", default=None, type=str)
    return parser.parse_args()


def main():
    logging.basicConfig(
        format="%(asctime)s : " +
        "%(module)s (%(lineno)s) - %(levelname)s - %(message)s")
    logging.getLogger().setLevel(logging.WARNING)
    args = get_args()
    preproc = Preprocessor(args.preprocessor)
    with TextTo4lang(args.lang, args.nlp_cache, args.cache_dir) as tfl:
        for i, line in tqdm(enumerate(sys.stdin)):
            try:
                fl_graphs = list(tfl(preproc(line.strip())))
            except (TypeError, IndexError, KeyError):
                traceback.print_exc()
                sys.stderr.write(f'error on line {i}: {line}')
                print('ERROR')
                continue
                # sys.exit(-1)

            print("\t".join(graph_to_pn(fl) for fl in fl_graphs))


if __name__ == "__main__":
    main()<|MERGE_RESOLUTION|>--- conflicted
+++ resolved
@@ -47,15 +47,9 @@
                 fourlang_graph.whitelisting()
                 graph.merge_definition_graph(
                     fourlang_graph, node, substitute)
-<<<<<<< HEAD
 
         return [node[1]["name"] for node in fourlang_graph.G.nodes(data=True)]
 
-=======
-
-        return [node[1]["name"] for node in fourlang_graph.G.nodes(data=True)]
-
->>>>>>> af9bf5d2
     def expand(self, graph, depth=1, substitute=False, expand_set=set(), strategy="None"):
         if depth == 0:
             return
