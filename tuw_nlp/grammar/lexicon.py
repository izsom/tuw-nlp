--- conflicted
+++ resolved
@@ -333,13 +333,6 @@
             ("PROPN", "NMOD_POSS", "PROPN"): [poss],
             ("PROPN", "NMOD_POSS", "PRON"): [poss],
 
-<<<<<<< HEAD
-            #compound
-            ("NOUN", "NOUN", "compound"): [r("0")],
-            ("PROPN", "PROPN", "compound"): [r("0")],
-            ("NOUN", "PROPN", "compound"): [r("0")],
-            ("NUM", "NUM", "compound"): [r("0")],
-=======
             # compound
             ("NOUN", "COMPOUND", "NOUN"): [r("0")],
             ("PROPN", "COMPOUND", "PROPN"): [r("0")],
@@ -348,7 +341,6 @@
             # 77793 civilians have arrived into the government controlled areas within the last two days.
             ("VERB", "COMPOUND", "NOUN"): [r("0")],
             ("AUX", "COMPOUND", "NOUN"): [r("0")],
->>>>>>> af9bf5d2
 
             # obj
             ("VERB", "OBJ", "NOUN"): [r("2")],
