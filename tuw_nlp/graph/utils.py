import logging
import re
from copy import deepcopy
from itertools import chain

import networkx as nx
import penman as pn
from networkx.algorithms.isomorphism import DiGraphMatcher
from tuw_nlp.text.patterns.misc import (CHAR_REPLACEMENTS, MISC_REPLACEMENTS,
                                        PUNCT_REPLACEMENTS)
from tuw_nlp.text.utils import replace_emojis

dummy_isi_graph = '(dummy_0 / dummy_0)'
dummy_tree = 'dummy(dummy)'


class GraphMatcher():
    @staticmethod
    def node_matcher(n1, n2):
        logging.debug(f'matchig these: {n1}, {n2}')
        if n1['name'] is None or n2['name'] is None:
            return True
        return n1['name'] == n2['name']

    @staticmethod
    def edge_matcher(e1, e2):
        logging.debug(f'matchig these: {e1}, {e2}')
        return e1['color'] == e2['color']

    def __init__(self, patterns):
        self.patts = [
            (pn_to_graph(patt)[0], key) for patt, key in patterns]

    def match(self, graph):
        for i, (patt, key) in enumerate(self.patts):
            logging.debug(f'matching this: {self.patts[i]}')
            matcher = DiGraphMatcher(
                graph, patt, node_match=GraphMatcher.node_matcher, edge_match=GraphMatcher.edge_matcher)
            if matcher.subgraph_is_isomorphic():
                logging.debug('MATCH!')
                yield key


class GraphFormulaMatcher():
    @staticmethod
    def node_matcher(n1, n2):
        logging.debug(f'matchig these: {n1}, {n2}')
        if n1['name'] is None or n2['name'] is None:
            return True

<<<<<<< HEAD
        return True if re.match(n2['name'], n1['name']) else False
=======
        return True if re.match(fr"\b({n2['name']})\b", n1['name']) else False
>>>>>>> af9bf5d2

    @staticmethod
    def edge_matcher(e1, e2):
        logging.debug(f'matchig these: {e1}, {e2}')
        return e1['color'] == e2['color']

<<<<<<< HEAD
    def __init__(self, patterns):
=======
    def __init__(self, patterns, converter):
>>>>>>> af9bf5d2
        self.patts = []

        for patts, negs, key in patterns:
            pos_patts = [converter(patt)[0] for patt in patts]
            neg_graphs = [converter(neg_patt)[0] for neg_patt in negs]
            self.patts.append((pos_patts, neg_graphs, key))

    def match(self, graph):
        for i, (patt, negs, key) in enumerate(self.patts):
            logging.debug(f'matching this: {self.patts[i]}')

            neg_match = False
            for neg in negs:
                matcher = DiGraphMatcher(
                    graph, neg, node_match=GraphFormulaMatcher.node_matcher, edge_match=GraphFormulaMatcher.edge_matcher)
                if matcher.subgraph_is_isomorphic():
                    neg_match = True
                    break

            pos_match = True
            for p in patt:
                matcher = DiGraphMatcher(
                    graph, p, node_match=GraphFormulaMatcher.node_matcher, edge_match=GraphFormulaMatcher.edge_matcher)
                if not matcher.subgraph_is_isomorphic():
                    pos_match = False
                    break

            if pos_match and not neg_match:
                yield key, i


def gen_subgraphs(M, no_edges):
    """M must be dict of dicts, see networkx.convert.to_dict_of_dicts.
    Generates dicts of dicts, use networkx.convert.from_dict_of_dicts"""
    if no_edges == 0:
        yield from ({v: {}} for v in M)
        return
    for s_graph in gen_subgraphs(M, no_edges-1):
        yield s_graph
        # print('==============================')
        # print('sgraph:', s_graph)
        # print('==============================')
        for node in M:
            for neighbor, edge in M[node].items():
                if node in s_graph and neighbor in s_graph[node]:
                    continue
                if node not in s_graph and neighbor not in s_graph:
                    continue

                # print('    node, neighbor, edge:', node, neighbor, edge)
                new_graph = deepcopy(s_graph)
                # print('    ngraph:', new_graph)
                if node not in new_graph:
                    new_graph[node] = {neighbor: edge}
                else:
                    new_graph[node][neighbor] = edge
                    new_graph[neighbor] = {}
                # print('    new_graph:', new_graph)
                yield new_graph


def pn_to_graph(raw_dl, edge_attr='color'):
    g = pn.decode(raw_dl)
    G = nx.DiGraph()

    for i, trip in enumerate(g.triples):
        if i == 0:
            root_id = int(trip[0].split("_")[1].split("<root>")[0])
            name = trip[2].split("<root>")[0]
            G.add_node(root_id, name=name)

        if trip[1] == ":instance":
            i, name = int(trip[0].split("<root>")[0].split("_")[1]), trip[2]
            G.add_node(i, name=name)

    for trip in g.triples:
        if trip[1] != ":instance":
            edge = trip[1].split(":")[1]
            if '-' in edge:
                assert edge.endswith('-of')
                edge = edge.split('-')[0]
                src = trip[2]
                tgt = trip[0]
            else:
                src = trip[0]
                tgt = trip[2]

            src_id = int(src.split("<root>")[0].split("_")[1])
            tgt_id = int(tgt.split("<root>")[0].split("_")[1])

            if edge != "UNKNOWN":
                G.add_edge(src_id, tgt_id)
                G[src_id][tgt_id].update({edge_attr: int(edge)})

    return G, root_id


def graph_to_pn(graph):
    nodes = {}
    pn_edges, pn_nodes = [], []

    for u, v, e in graph.edges(data=True):
        for node in u, v:
            if node not in nodes:
                name = graph.nodes[node]['name']
                pn_id = f'u_{node}'
                nodes[node] = (pn_id, name)
                pn_nodes.append((pn_id, ':instance', name))

        pn_edges.append((nodes[u][0], f':{e["color"]}', nodes[v][0]))

    for node in graph.nodes():
        if node not in nodes:
            name = graph.nodes[node]['name']
            pn_id = f'u_{node}'
            nodes[node] = (pn_id, name)
            pn_nodes.append((pn_id, ':instance', name))

    G = pn.Graph(pn_nodes + pn_edges)

    # two spaces before edge name, because alto does it :)
    return pn.encode(G, indent=0).replace('\n', '  ')


def read_alto_output(raw_dl):
    id_to_word = {}

    g = pn.decode(raw_dl)

    G = nx.DiGraph()
    root = None

    for i, trip in enumerate(g.triples):
        if i == 0:
            ind = trip[0].split("_")[1].split("<root>")[0]
            name = trip[2].split("<root>")[0]
            root = f"{name}_{ind}"
        if trip[1] == ":instance":
            id_to_word[trip[0].split("<root>")[0]] = trip[2]

    for trip in g.triples:
        if trip[1] != ":instance":
            head = trip[0].split("<root>")[0]
            dep = trip[2].split("<root>")[0]
            node1_unique = head.split("_")[1]
            node2_unique = dep.split("_")[1]
            dep1 = f"{id_to_word[head]}_{node1_unique}"
            dep2 = f"{id_to_word[dep]}_{node2_unique}"
            edge = trip[1].split(":")[1].split("-")[0]
            if edge != "UNKNOWN":
                G.add_edge(dep1, dep2, color=int(edge))

    if len(G.nodes()) == 0:
        G.add_node(root)

    return G, root


def preprocess_edge_alto(edge):
    if isinstance(edge, int):
        edge = str(edge)
    return edge.replace(':', '_').upper()


def preprocess_node_alto(edge):
    # import sys
    # sys.stderr.write(f'prepr_node_alto IN: {edge}\t')
    out = edge
    for a, b in chain(
            CHAR_REPLACEMENTS.items(), PUNCT_REPLACEMENTS.items(),
            MISC_REPLACEMENTS.items()):
        out = out.replace(a, b)
    # sys.stderr.write(f'replace_emojis IN: {out}\t')
    out = replace_emojis(out)
    # sys.stderr.write(f'OUT: {out}\n')
    if out[0].isdigit():
        out = "X" + out
    return out


def preprocess_lemma(lemma):
    # sys.stderr.write(f'prepr_lemma IN: {lemma}\t')
    if lemma.startswith('|'):
        return lemma
    return lemma.split('|')[0]


def sen_to_graph(sen):
    """convert dependency-parsed stanza Sentence to nx.DiGraph"""
    G = nx.DiGraph()
    for word in sen.to_dict():
        if isinstance(word['id'], (list, tuple)):
            # token representing an mwe, e.g. "vom" ~ "von dem"
            continue
        G.add_node(word['id'], **word)
        G.add_edge(word['head'], word['id'], deprel=word['deprel'])
    return G


def get_node_attr(graph, i, convert_to_int, ud, preprocess):
    if ud:
        name = preprocess_lemma(graph.nodes[i]['lemma'])
    else:
        name, id_and_src = i.split('_')
        node_id = f'u_{id_and_src}'

    if preprocess:
        name = preprocess_node_alto(name)
    if ud:
        node_id = f'{name}_{i}'

    return node_id, name


def graph_to_isi_graph(
        graph, root_node, convert_to_int=False, ud=True, preprocess=True):
    nodes = {}
    pn_edges, pn_nodes = [], []

    for u, v, e in graph.edges(data=True):
        for node in u, v:
            if node not in nodes:
                if ud:
                    if not graph.nodes[node]:
                        continue
                    name = preprocess_lemma(graph.nodes[node]['lemma'])
                    name = preprocess_node_alto(name)
                    id_and_src = f'{name}_{node}'
                else:
                    name, id_and_src = node.split('_')

                if node == root_node and not id_and_src.endswith('<root>'):
                    id_and_src += '<root>'
                if preprocess:
                    name = preprocess_node_alto(name)

                if ud:
                    pn_id = id_and_src
                else:
                    pn_id = f'u_{id_and_src}'

                nodes[node] = (pn_id, name)
                pn_nodes.append((pn_id, ':instance', name))

        if ud:
            if u in nodes and v in nodes:
                deprel = preprocess_edge_alto(e["deprel"])
                pn_edges.append((nodes[u][0], f':{deprel}', nodes[v][0]))
        else:
            pn_edges.append((nodes[u][0], f':{e["color"]}', nodes[v][0]))

    G = pn.Graph(pn_nodes + pn_edges)

    # two spaces before edge name, because alto does it :)
    return pn.encode(G, indent=0).replace('\n', '  ')


def graph_to_tree_rec(graph, i, convert_to_int=False, ud=True):
    node = graph.nodes[i]
    # sys.stderr.write(f'node: {node}\n')
    lemma = preprocess_node_alto(preprocess_lemma(node['lemma']))
    pos = node['upos']
    isi = f"{pos}("
    for j, edge in graph[i].items():
        deprel = preprocess_edge_alto(edge['deprel'])
        isi += f"_{deprel}("
        isi += graph_to_tree_rec(graph, j, convert_to_int)
        isi += f"), {pos}("

    lemma_int = f"{lemma}_{i}"
    isi += f"{lemma if not convert_to_int else lemma_int})" + ")"*len(graph[i])

    return isi


def get_root_id(graph, ud=True):
    if ud is True:
        return list(graph[0].keys())[0]
    else:
        roots = [n for n in graph.nodes if 'root' in n]
        if len(roots) != 1:
            raise ValueError(f'no root in graph: {graph.nodes}')
        return roots[0]


def graph_to_isi(
        graph, convert_to_int=False, algebra="tree", ud=True, root_id=None,
        preprocess=True):
    assert ud is True or algebra == 'graph', 'converting non-UD graph to trees not supported'  # noqa
    if root_id is None:
        root_id = get_root_id(graph, ud)
    if algebra == "tree":
        isi = graph_to_tree_rec(graph, root_id, convert_to_int, ud)
    elif algebra == "graph":
        isi = graph_to_isi_graph(
            graph, root_id, convert_to_int=convert_to_int, ud=ud,
            preprocess=preprocess)
    return f"ROOT({isi})" if algebra == "tree" else isi


def read_and_write_graph(in_graph_str):
    G, root = read_alto_output(in_graph_str)
    return graph_to_isi(
        G, ud=False, algebra='graph', root_id=root, preprocess=False)


def test_graph_simple():
    in_graph_str = "(u_1<root> / begruenen  :2 (u_3 / Stand  :0 (u_6 / Wissenschaft  :0 (u_9 / technisch))  :0 (u_12 / entsprechend))  :2 (u_15 / Flachdaecher  :0 (u_18 / Dachneigung  :0 (u_21 / Grad  :0 (u_24 / fuenf)  :0 (u_27 / von))  :0 (u_30 / zu)  :0 (u_33 / bis))))"  # noqa
    out_graph_str = read_and_write_graph(in_graph_str)
    assert in_graph_str == out_graph_str


def test_graph_complex():
    in_graph_str = '(u_1<root> / ausbilden  :2 (u_11 / Dachflaeche  :0 (u_14 / Gebaeude))  :1-of (u_3 / als  :2 (u_4 / Flachdaecher  :0 (u_8 / begruent)))  :1-of (u_17 / auf  :2 (u_18 / Flaeche  :0 (u_22 / bezeichnet  :0 (u_25 / BB2)))))'  # noqa
    out_graph_str = read_and_write_graph(in_graph_str)
    assert in_graph_str == out_graph_str


if __name__ == '__main__':
    test_graph_simple()
    test_graph_complex()
    in_graph_str = "(u_1<root> / begruenen  :2 (u_3 / Stand  :0 (u_6 / Wissenschaft  :0 (u_9 / technisch))  :0 (u_12 / entsprechend))  :2 (u_15 / Flachdaecher  :0 (u_18 / Dachneigung  :0 (u_21 / Grad  :0 (u_24 / fuenf)  :0 (u_27 / von))  :0 (u_30 / zu)  :0 (u_33 / bis))))"  # noqa
    print(read_and_write_graph(in_graph_str))<|MERGE_RESOLUTION|>--- conflicted
+++ resolved
@@ -48,22 +48,14 @@
         if n1['name'] is None or n2['name'] is None:
             return True
 
-<<<<<<< HEAD
-        return True if re.match(n2['name'], n1['name']) else False
-=======
         return True if re.match(fr"\b({n2['name']})\b", n1['name']) else False
->>>>>>> af9bf5d2
 
     @staticmethod
     def edge_matcher(e1, e2):
         logging.debug(f'matchig these: {e1}, {e2}')
         return e1['color'] == e2['color']
 
-<<<<<<< HEAD
-    def __init__(self, patterns):
-=======
     def __init__(self, patterns, converter):
->>>>>>> af9bf5d2
         self.patts = []
 
         for patts, negs, key in patterns:
